--- conflicted
+++ resolved
@@ -1,17 +1,8 @@
 ## Features
-<<<<<<< HEAD
-  - Add in Log line numbers for streaming logs (#663)
-  - Read env file (#683)
-  - Add Runner File Commands (#684, #693)
-
-## Bugs
-  - N/A
-=======
   - N/A
 
 ## Bugs
   - Fixed an issue where actions/checkout@v1 was not able to correctly set the working directory (#704)
->>>>>>> 0face6e3
 
 ## Misc
   - N/A
