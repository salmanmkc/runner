--- conflicted
+++ resolved
@@ -105,13 +105,8 @@
         // others
         void ForceTaskComplete();
         void RegisterPostJobStep(IStep step);
-<<<<<<< HEAD
-        IStep RegisterCompositeStep(IStep step, DictionaryContextData inputsData, Dictionary<string, string> envData);
-        void EnqueueAllCompositeSteps(Queue<IStep> steps);
         public void SetEnvironmentVariables(Dictionary<string, string> dict);
-=======
-        void RegisterNestedStep(IStep step, DictionaryContextData inputsData, int location);
->>>>>>> e4dfd0e8
+        void RegisterNestedStep(IStep step, DictionaryContextData inputsData, int location, Dictionary<string, string> envData);
     }
 
     public sealed class ExecutionContext : RunnerService, IExecutionContext
@@ -272,32 +267,22 @@
             Root.PostJobSteps.Push(step);
         }
 
-<<<<<<< HEAD
-        /*
-            RegisterCompositeStep is a helper function used in CompositeActionHandler::RunAsync to 
-            add a child node, aka a step, to the current job to the front of the queue for processing. 
-        */
-        public IStep RegisterCompositeStep(IStep step, DictionaryContextData inputsData, Dictionary<string, string> envData)
-=======
         /// <summary>
         /// Helper function used in CompositeActionHandler::RunAsync to
         /// add a child node, aka a step, to the current job to the Root.JobSteps based on the location. 
         /// </summary>
-        public void RegisterNestedStep(IStep step, DictionaryContextData inputsData, int location)
->>>>>>> e4dfd0e8
+        public void RegisterNestedStep(IStep step, DictionaryContextData inputsData, int location, Dictionary<string, string> envData)
         {
             // TODO: For UI purposes, look at figuring out how to condense steps in one node => maybe use the same previous GUID
             var newGuid = Guid.NewGuid();
             step.ExecutionContext = Root.CreateChild(newGuid, step.DisplayName, newGuid.ToString("N"), null, null);
             step.ExecutionContext.ExpressionValues["inputs"] = inputsData;
-<<<<<<< HEAD
 
             // Add the composite action environment variables to each step.
             // If the key already exists, we override it since the composite action env variables will have higher precedence
             // Note that for each composite action step, it's environment variables will be set in the StepRunner automatically
             step.ExecutionContext.SetEnvironmentVariables(envData);
-
-            return step;
+            Root.JobSteps.Insert(0, step);
         }
 
         public void SetEnvironmentVariables(Dictionary<string, string> dict)
@@ -305,37 +290,6 @@
             this.EnvironmentVariables = dict;
         }
 
-        // Add Composite Steps first and then requeue the rest of the job steps. 
-        public void EnqueueAllCompositeSteps(Queue<IStep> steps)
-        {
-            // TODO: For UI purposes, look at figuring out how to condense steps in one node
-            //  maybe use "this" instead of "Root"?
-            if (Root.JobSteps != null)
-            {
-                var temp = Root.JobSteps.ToArray();
-                Root.JobSteps.Clear();
-                foreach (var cs in steps)
-                {
-                    Root.JobSteps.Enqueue(cs);
-                }
-                foreach (var s in temp)
-                {
-                    Root.JobSteps.Enqueue(s);
-                }
-            }
-            else
-            {
-                Root.JobSteps = new Queue<IStep>();
-                foreach (var cs in steps)
-                {
-                    Root.JobSteps.Enqueue(cs);
-                }
-            }
-=======
-            // TODO: confirm whether not copying message contexts is safe
-            Root.JobSteps.Insert(0, step);
->>>>>>> e4dfd0e8
-        }
         public IExecutionContext CreateChild(Guid recordId, string displayName, string refName, string scopeName, string contextName, Dictionary<string, string> intraActionState = null, int? recordOrder = null)
         {
             Trace.Entering();
