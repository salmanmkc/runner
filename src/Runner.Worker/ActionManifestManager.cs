--- conflicted
+++ resolved
@@ -103,11 +103,7 @@
                             break;
 
                         case "runs":
-<<<<<<< HEAD
-                            actionDefinition.Execution = ConvertRuns(executionContext, templateContext, actionPair.Value, fileId, envComposite);
-=======
-                            actionDefinition.Execution = ConvertRuns(executionContext, context, actionPair.Value);
->>>>>>> 4b3ec9fb
+                            actionDefinition.Execution = ConvertRuns(executionContext, templateContext, actionPair.Value, fileId);
                             break;
                         default:
                             Trace.Info($"Ignore action property {propertyName}.");
@@ -228,51 +224,6 @@
             return result;
         }
 
-<<<<<<< HEAD
-        public Dictionary<string, string> EvaluateCompositeActionEnvironment(
-            IExecutionContext executionContext,
-            MappingToken token,
-            IDictionary<string, PipelineContextData> extraExpressionValues)
-        {
-            var result = new Dictionary<string, string>(StringComparer.OrdinalIgnoreCase);
-
-            if (token != null)
-            {
-                var context = CreateContext(executionContext, extraExpressionValues);
-                try
-                {
-                    var evaluateResult = TemplateEvaluator.Evaluate(context, "runs-env", token, 0, null, omitHeader: false);
-                    context.Errors.Check();
-
-                    // Mapping
-                    var mapping = evaluateResult.AssertMapping("composite env");
-
-                    foreach (var pair in mapping)
-                    {
-                        // Literal key
-                        var key = pair.Key.AssertString("composite env key");
-
-                        // Literal value
-                        var value = pair.Value.AssertString("composite env value");
-                        result[key.Value] = value.Value;
-
-                        Trace.Info($"Add env {key} = {value}");
-                    }
-                }
-                catch (Exception ex) when (!(ex is TemplateValidationException))
-                {
-                    Trace.Error(ex);
-                    context.Errors.Add(ex);
-                }
-
-                context.Errors.Check();
-            }
-
-            return result;
-
-        }
-=======
->>>>>>> 4b3ec9fb
         public string EvaluateDefaultInput(
             IExecutionContext executionContext,
             string inputName,
@@ -356,14 +307,8 @@
         private ActionExecutionData ConvertRuns(
             IExecutionContext executionContext,
             TemplateContext context,
-<<<<<<< HEAD
             TemplateToken inputsToken,
-            Int32 fileID,
-            MappingToken envComposite = null
-            )
-=======
-            TemplateToken inputsToken)
->>>>>>> 4b3ec9fb
+            Int32 fileID)
         {
             Trace.Info($"COMPOSITE ACTIONS FILEID: {fileID}");
 
